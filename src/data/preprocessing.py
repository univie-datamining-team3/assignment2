--- conflicted
+++ resolved
@@ -48,21 +48,12 @@
         """
 
         # 1. Preprocess data per token.
-<<<<<<< HEAD
-        #preprocessed_data = Preprocessor._preprocess_data_per_token(tokens=tokens)
-        # Load dataframes from disk.
-        preprocessed_data_dir = os.path.join(os.path.abspath(DatasetDownloader.get_data_dir()))
-        preprocessed_data_dir = os.path.join(preprocessed_data_dir,"preprocessed","preprocessed_data.dat")
-        preprocessed_data = Preprocessor.restore_preprocessed_data_from_disk(filename=preprocessed_data_dir)
-#
-=======
         if load_preprocessed is not None:
             # Load dataframes from disk.
             preprocessed_data = Preprocessor.restore_preprocessed_data_from_disk(filename=load_preprocessed)
         else:
             preprocessed_data = Preprocessor._preprocess_data_per_token(tokens=tokens)
 
->>>>>>> 7064d567
         # 2. Cut all trips in 30 second snippets
         trips_cut_per_30_sec = Preprocessor.get_cut_trip_snippets_for_targets(
             preprocessed_data,
@@ -87,18 +78,6 @@
         #         )
 
         # 4. Dump data to file, if requested.
-<<<<<<< HEAD
-        # if filename is not None:
-        #     Preprocessor.persist_results(
-        #         filename=filename,
-        #         preprocessed_data=preprocessed_data,
-        #         trips_cut_per_30_sec=trips_cut_per_30_sec,
-        #         distance_metric=distance_metric,
-        #         distance_matrix_n2=distance_matrix
-        #     )
-        #
-        # return preprocessed_data
-=======
         if filename is not None:
             Preprocessor.persist_results(
                 filename=filename,
@@ -108,9 +87,6 @@
                 distance_matrix_n2=distance_matrix
                 use_individual_columns=use_individual_columns
             )
-
-        return preprocessed_data
->>>>>>> 7064d567
 
     @staticmethod
     def _preprocess_data_per_token(tokens: list):

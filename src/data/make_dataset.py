--- conflicted
+++ resolved
@@ -31,20 +31,7 @@
     DatasetDownloader.USERNAME = str(os.environ.get("LOGINNAME"))
     DatasetDownloader.PASSWORD = str(os.environ.get("LOGINPASSWORD"))
 
-<<<<<<< HEAD
-    # Download data.
-    # DatasetDownloader.download_all()
-    logger.info('downloading was successful')
 
-    # Preprocess data.
-    dfs = Preprocessor.preprocess([os.environ.get("KEY_RAPHAEL"),
-                                   os.environ.get("KEY_MORITZ"),
-                                   os.environ.get("KEY_LUKAS")],
-                                  filename="test.dat")
-
-    # Load dataframes from disk.
-    # dfs = Preprocessor.restore_preprocessed_data_from_disk(filename="test.dat")
-=======
     if FLAGS.download:
         # Download data.
         logger.info('start downloading data into raw:')
@@ -53,12 +40,15 @@
 
     if FLAGS.preprocess:
         logger.info('start preprocessing data:')
-        # Not implemented yet
+        # Preprocess data. Store it in /data/preprocessed/preprocessed_data.dat.
         dfs = Preprocessor.preprocess([os.environ.get("KEY_RAPHAEL"),
                                        os.environ.get("KEY_MORITZ"),
-                                       os.environ.get("KEY_LUKAS")])
-        logger.info('preprocessing was successfull')
->>>>>>> 14bff6e2
+                                       os.environ.get("KEY_LUKAS")],
+                                      filename="preprocessed_data.dat")
+        # Load dataframes from disk.
+        # dfs = Preprocessor.restore_preprocessed_data_from_disk(filename="preprocessed_data.dat")
+
+        logger.info('preprocessing was successful')
 
 if __name__ == '__main__':
     log_fmt = '%(asctime)s - %(name)s - %(levelname)s - %(message)s'

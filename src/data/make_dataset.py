"""
Script for applying the data processing tasks
"""


# -*- coding: utf-8 -*-
import os
import sys
import argparse
import logging
sys.path.append(os.path.join(os.getcwd(), os.pardir, 'src'))

from dotenv import find_dotenv, load_dotenv
from data.download import DatasetDownloader
from data.preprocessing import Preprocessor
from utils.utilities import str2bool

FLAGS = None


def main():
    """ Runs data processing scripts to turn raw data from (../raw) into
        cleaned data ready to be analyzed (saved in ../preprocessed).
    """

    logger = logging.getLogger(__name__)

    # Set environment variables.
    load_dotenv(find_dotenv())
    DatasetDownloader.URL = str(os.environ.get("URL"))
    DatasetDownloader.USERNAME = str(os.environ.get("LOGINNAME"))
    DatasetDownloader.PASSWORD = str(os.environ.get("LOGINPASSWORD"))

    if FLAGS.download:
        # Download data.
        logger.info('start downloading data into raw:')
        DatasetDownloader.download_all()
        logger.info('downloading was successfull')

    if FLAGS.preprocess:
        logger.info('start preprocessing data:')
        # Preprocess data. Store it in /data/preprocessed/preprocessed_data.dat.
        tokens = [os.environ.get(alias) for alias in ["KEY_RAPHAEL", "KEY_MORITZ", "KEY_LUKAS"]]
        dfs = Preprocessor.preprocess(tokens,
<<<<<<< HEAD
                                      filename="preprocessed_data.dat",
                                      distance_metric='dtw',
                                      use_individual_columns=False)
=======
                                      filename=FLAGS.file_name,
                                      distance_metric=FLAGS.distance_metric,
                                      use_individual_columns=FLAGS.use_individual_columns)
>>>>>>> 7064d567

        # Load dataframes from disk.
        # dfs = Preprocessor.restore_preprocessed_data_from_disk(filename="preprocessed_data.dat")
#
        logger.info('preprocessing was successful')

if __name__ == '__main__':
    log_fmt = '%(asctime)s - %(name)s - %(levelname)s - %(message)s'
    logging.basicConfig(level=logging.INFO, format=log_fmt)
    parser = argparse.ArgumentParser()
    parser.add_argument('--download',
                        type=str2bool,
                        default="True",
                        help='Set true, if you want to download all data')
    parser.add_argument('--preprocess',
                        type=str2bool,
                        default="True",
                        help='Set true, if you want to apply the preprocessing')
    parser.add_argument('--use_individual_columns',
                        type=str2bool,
                        default="False",
                        help='Set true, if you want to apply the preprocessing and distance calculation to all individual columns')
    parser.add_argument('--distance_metric',
                        type=str,
                        default="euclidean",
                        help='specify which distance metric should be used, e.g. cityblock, sqeuclidean, dtw ... For a full list of all available choices see our documentation')
    parser.add_argument('--file_name',
                        type=str,
                        default="preprocessed_data.dat",
                        help='specify the name of the pickled output file. NOTE that all other file names will start with the specified name.')

    FLAGS, unparsed = parser.parse_known_args()
    main()<|MERGE_RESOLUTION|>--- conflicted
+++ resolved
@@ -42,15 +42,9 @@
         # Preprocess data. Store it in /data/preprocessed/preprocessed_data.dat.
         tokens = [os.environ.get(alias) for alias in ["KEY_RAPHAEL", "KEY_MORITZ", "KEY_LUKAS"]]
         dfs = Preprocessor.preprocess(tokens,
-<<<<<<< HEAD
-                                      filename="preprocessed_data.dat",
-                                      distance_metric='dtw',
-                                      use_individual_columns=False)
-=======
                                       filename=FLAGS.file_name,
                                       distance_metric=FLAGS.distance_metric,
                                       use_individual_columns=FLAGS.use_individual_columns)
->>>>>>> 7064d567
 
         # Load dataframes from disk.
         # dfs = Preprocessor.restore_preprocessed_data_from_disk(filename="preprocessed_data.dat")

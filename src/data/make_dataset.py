"""
Script for applying the data processing tasks
"""


# -*- coding: utf-8 -*-
import os
import sys
sys.path.append(os.path.join(os.getcwd(), os.pardir, 'src'))
import argparse
import logging
sys.path.append(os.path.join(os.getcwd(), os.pardir, 'src'))

from dotenv import find_dotenv, load_dotenv
from data.download import DatasetDownloader
from data.preprocessing import Preprocessor
from utils.utilities import str2bool

FLAGS = None


def main():
    """ Runs data processing scripts to turn raw data from (../raw) into
        cleaned data ready to be analyzed (saved in ../preprocessed).
    """

    logger = logging.getLogger(__name__)

    # Set environment variables.
    load_dotenv(find_dotenv())
    DatasetDownloader.URL = str(os.environ.get("URL"))
    DatasetDownloader.USERNAME = str(os.environ.get("LOGINNAME"))
    DatasetDownloader.PASSWORD = str(os.environ.get("LOGINPASSWORD"))

    if FLAGS.download:
        # Download data.
        logger.info('start downloading data into raw:')
        DatasetDownloader.download_all()
        logger.info('downloading was successfull')

    if FLAGS.preprocess:
        logger.info('start preprocessing data:')
        # Preprocess data. Store it in /data/preprocessed/preprocessed_data.dat.
        tokens = [os.environ.get(alias) for alias in ["KEY_RAPHAEL", "KEY_MORITZ", "KEY_LUKAS"]]
        dfs = Preprocessor.preprocess(tokens,
                                      filename="preprocessed_data.dat",
<<<<<<< HEAD
                                      distance_metric='dtw')
=======
                                      distance_metric='dtw',
                                      use_individual_columns=False)
>>>>>>> 944b02a9

        # Load dataframes from disk.
        # dfs = Preprocessor.restore_preprocessed_data_from_disk(filename="preprocessed_data.dat")
#
        logger.info('preprocessing was successful')

if __name__ == '__main__':
    log_fmt = '%(asctime)s - %(name)s - %(levelname)s - %(message)s'
    logging.basicConfig(level=logging.INFO, format=log_fmt)
    parser = argparse.ArgumentParser()
    parser.add_argument('--download',
                        type=str2bool,
                        default="False",
                        help='Set true, if you want to download all data')
    parser.add_argument('--preprocess',
                        type=str2bool,
                        default="True",
                        help='Set true, if you want to apply the preprocessing')
    FLAGS, unparsed = parser.parse_known_args()
    main()<|MERGE_RESOLUTION|>--- conflicted
+++ resolved
@@ -44,12 +44,8 @@
         tokens = [os.environ.get(alias) for alias in ["KEY_RAPHAEL", "KEY_MORITZ", "KEY_LUKAS"]]
         dfs = Preprocessor.preprocess(tokens,
                                       filename="preprocessed_data.dat",
-<<<<<<< HEAD
-                                      distance_metric='dtw')
-=======
                                       distance_metric='dtw',
                                       use_individual_columns=False)
->>>>>>> 944b02a9
 
         # Load dataframes from disk.
         # dfs = Preprocessor.restore_preprocessed_data_from_disk(filename="preprocessed_data.dat")
